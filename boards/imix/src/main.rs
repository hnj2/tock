--- conflicted
+++ resolved
@@ -309,11 +309,7 @@
     let board_kernel = static_init!(kernel::Kernel, kernel::Kernel::new(&PROCESSES));
 
     let dynamic_deferred_call_clients =
-<<<<<<< HEAD
-        static_init!([DynamicDeferredCallClientState; 3], Default::default());
-=======
         static_init!([DynamicDeferredCallClientState; 4], Default::default());
->>>>>>> ddd44bbc
     let dynamic_deferred_caller = static_init!(
         DynamicDeferredCall,
         DynamicDeferredCall::new(dynamic_deferred_call_clients)
